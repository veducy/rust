import 'package:flutter/material.dart';
import 'package:flutter_hbb/mobile/pages/server_page.dart';
import 'package:flutter_hbb/mobile/pages/settings_page.dart';
import 'package:get/get.dart';
import '../../common.dart';
import '../../common/widgets/chat_page.dart';
import 'connection_page.dart';

abstract class PageShape extends Widget {
  final String title = "";
  final Widget icon = Icon(null);
  final List<Widget> appBarActions = [];
}

class HomePage extends StatefulWidget {
  static final homeKey = GlobalKey<_HomePageState>();

  HomePage() : super(key: homeKey);

  @override
  _HomePageState createState() => _HomePageState();
}

class _HomePageState extends State<HomePage> {
  var _selectedIndex = 0;
  int get selectedIndex => _selectedIndex;
  final List<PageShape> _pages = [];
<<<<<<< HEAD
=======
  final _blockableOverlayState = BlockableOverlayState();
  bool get isChatPageCurrentTab => isAndroid
      ? _selectedIndex == 1
      : false; // change this when ios have chat page
>>>>>>> c61cbfc5

  void refreshPages() {
    setState(() {
      initPages();
    });
  }

  @override
  void initState() {
    super.initState();
    initPages();
  }

  void initPages() {
    _pages.clear();
    _pages.add(ConnectionPage());
    if (isAndroid) {
      _pages.addAll([ChatPage(type: ChatPageType.mobileMain), ServerPage()]);
    }
    _pages.add(SettingsPage());
  }

  @override
  Widget build(BuildContext context) {
    return WillPopScope(
        onWillPop: () async {
          if (_selectedIndex != 0) {
            setState(() {
              _selectedIndex = 0;
            });
          } else {
            return true;
          }
          return false;
        },
        child: Scaffold(
          // backgroundColor: MyTheme.grayBg,
          appBar: AppBar(
            centerTitle: true,
            title: appTitle(),
            actions: _pages.elementAt(_selectedIndex).appBarActions,
          ),
          bottomNavigationBar: BottomNavigationBar(
            key: navigationBarKey,
            items: _pages
                .map((page) =>
                    BottomNavigationBarItem(icon: page.icon, label: page.title))
                .toList(),
            currentIndex: _selectedIndex,
            type: BottomNavigationBarType.fixed,
            selectedItemColor: MyTheme.accent, //
            unselectedItemColor: MyTheme.darkGray,
            onTap: (index) => setState(() {
              // close chat overlay when go chat page
              if (_selectedIndex != index) {
                _selectedIndex = index;
                if (isChatPageCurrentTab) {
                  gFFI.chatModel.hideChatIconOverlay();
                  gFFI.chatModel.hideChatWindowOverlay();
                  gFFI.chatModel.mobileClearClientUnread(
                      gFFI.chatModel.currentKey.connId);
                }
              }
            }),
          ),
          body: _pages.elementAt(_selectedIndex),
        ));
  }

  Widget appTitle() {
    final currentUser = gFFI.chatModel.currentUser;
    final currentKey = gFFI.chatModel.currentKey;
    if (isChatPageCurrentTab &&
        currentUser != null &&
        currentKey.peerId.isNotEmpty) {
      final connected =
          gFFI.serverModel.clients.any((e) => e.id == currentKey.connId);
      return Row(
        mainAxisAlignment: MainAxisAlignment.center,
        children: [
          Tooltip(
            message: currentKey.isOut
                ? translate('Outgoing connection')
                : translate('Incoming connection'),
            child: Icon(
              currentKey.isOut
                  ? Icons.call_made_rounded
                  : Icons.call_received_rounded,
            ),
          ),
          Expanded(
            child: Center(
              child: Row(
                mainAxisAlignment: MainAxisAlignment.center,
                children: [
                  Text(
                    "${currentUser.firstName}   ${currentUser.id}",
                  ),
                  if (connected)
                    Container(
                      width: 10,
                      height: 10,
                      decoration: BoxDecoration(
                          shape: BoxShape.circle,
                          color: Color.fromARGB(255, 133, 246, 199)),
                    ).marginSymmetric(horizontal: 2),
                ],
              ),
            ),
          ),
        ],
      );
    }
    return Text("RustDesk");
  }
}

class WebHomePage extends StatelessWidget {
  final connectionPage = ConnectionPage();

  @override
  Widget build(BuildContext context) {
    return Scaffold(
      // backgroundColor: MyTheme.grayBg,
      appBar: AppBar(
        centerTitle: true,
        title: Text("RustDesk" + (isWeb ? " (Beta) " : "")),
        actions: connectionPage.appBarActions,
      ),
      body: connectionPage,
    );
  }
}<|MERGE_RESOLUTION|>--- conflicted
+++ resolved
@@ -25,13 +25,10 @@
   var _selectedIndex = 0;
   int get selectedIndex => _selectedIndex;
   final List<PageShape> _pages = [];
-<<<<<<< HEAD
-=======
   final _blockableOverlayState = BlockableOverlayState();
   bool get isChatPageCurrentTab => isAndroid
       ? _selectedIndex == 1
       : false; // change this when ios have chat page
->>>>>>> c61cbfc5
 
   void refreshPages() {
     setState(() {
