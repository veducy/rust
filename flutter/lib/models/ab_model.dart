import 'dart:convert';

import 'package:flutter/material.dart';
import 'package:flutter_hbb/models/model.dart';
import 'package:flutter_hbb/models/platform_model.dart';
import 'package:get/get.dart';
import 'package:http/http.dart' as http;

class AbModel with ChangeNotifier {
  var abLoading = false;
  var abError = "";
  var tags = [].obs;
  var peers = [].obs;

  var selectedTags = List<String>.empty(growable: true).obs;

  WeakReference<FFI> parent;

  AbModel(this.parent);

  FFI? get _ffi => parent.target;

  Future<dynamic> getAb() async {
    abLoading = true;
    notifyListeners();
    // request
    final api = "${await getApiServer()}/api/ab/get";
    try {
      final resp =
          await http.post(Uri.parse(api), headers: await _getHeaders());
      if (resp.body.isNotEmpty && resp.body.toLowerCase() != "null") {
        Map<String, dynamic> json = jsonDecode(resp.body);
        if (json.containsKey('error')) {
          abError = json['error'];
        } else if (json.containsKey('data')) {
          final data = jsonDecode(json['data']);
          tags.value = data['tags'];
          peers.value = data['peers'];
        }
        notifyListeners();
        return resp.body;
      } else {
        return "";
      }
    } catch (err) {
      abError = err.toString();
    } finally {
      abLoading = false;
      notifyListeners();
    }
    return null;
  }

  Future<String> getApiServer() async {
    return await bind.mainGetApiServer();
  }

  void reset() {
    tags.clear();
    peers.clear();
    notifyListeners();
  }

  Future<Map<String, String>>? _getHeaders() {
    return _ffi?.getHttpHeaders();
  }

  void addId(String id) async {
    if (idContainBy(id)) {
      return;
    }
    peers.add({"id": id});
    notifyListeners();
  }

  void addTag(String tag) async {
    if (tagContainBy(tag)) {
      return;
    }
    tags.add(tag);
    notifyListeners();
  }

  void changeTagForPeer(String id, List<dynamic> tags) {
    final it = peers.where((element) => element['id'] == id);
    if (it.isEmpty) {
      return;
    }
    it.first['tags'] = tags;
  }

  Future<void> updateAb() async {
    abLoading = true;
    notifyListeners();
    final api = "${await getApiServer()}/api/ab";
    var authHeaders = await _getHeaders() ?? Map<String, String>();
    authHeaders['Content-Type'] = "application/json";
    final body = jsonEncode({
      "data": jsonEncode({"tags": tags, "peers": peers})
    });
<<<<<<< HEAD
    final resp =
        await http.post(Uri.parse(api), headers: authHeaders, body: body);
    abLoading = false;
    // await getAb(); // TODO
=======
    try {
      final resp =
          await http.post(Uri.parse(api), headers: authHeaders, body: body);
      abError = "";
      await getAb();
      debugPrint("resp: ${resp.body}");
    } catch (e) {
      abError = e.toString();
    } finally {
      abLoading = false;
    }
>>>>>>> 3101c4e1
    notifyListeners();
  }

  bool idContainBy(String id) {
    return peers.where((element) => element['id'] == id).isNotEmpty;
  }

  bool tagContainBy(String tag) {
    return tags.where((element) => element == tag).isNotEmpty;
  }

  void deletePeer(String id) {
    peers.removeWhere((element) => element['id'] == id);
    notifyListeners();
  }

  void deleteTag(String tag) {
    tags.removeWhere((element) => element == tag);
    for (var peer in peers) {
      if (peer['tags'] == null) {
        continue;
      }
      if (((peer['tags']) as List<dynamic>).contains(tag)) {
        ((peer['tags']) as List<dynamic>).remove(tag);
      }
    }
    notifyListeners();
  }

  void unsetSelectedTags() {
    selectedTags.clear();
    notifyListeners();
  }

  List<dynamic> getPeerTags(String id) {
    final it = peers.where((p0) => p0['id'] == id);
    if (it.isEmpty) {
      return [];
    } else {
      return it.first['tags'] ?? [];
    }
  }

  void setPeerOption(String id, String key, String value) {
    final it = peers.where((p0) => p0['id'] == id);
    if (it.isEmpty) {
      debugPrint("${id} is not exists");
      return;
    } else {
      it.first[key] = value;
    }
  }

  void clear() {
    peers.clear();
    tags.clear();
    notifyListeners();
  }
}<|MERGE_RESOLUTION|>--- conflicted
+++ resolved
@@ -98,12 +98,6 @@
     final body = jsonEncode({
       "data": jsonEncode({"tags": tags, "peers": peers})
     });
-<<<<<<< HEAD
-    final resp =
-        await http.post(Uri.parse(api), headers: authHeaders, body: body);
-    abLoading = false;
-    // await getAb(); // TODO
-=======
     try {
       final resp =
           await http.post(Uri.parse(api), headers: authHeaders, body: body);
@@ -115,7 +109,6 @@
     } finally {
       abLoading = false;
     }
->>>>>>> 3101c4e1
     notifyListeners();
   }
 
