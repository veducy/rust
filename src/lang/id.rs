lazy_static::lazy_static! {
pub static ref T: std::collections::HashMap<&'static str, &'static str> =
    [
        ("Status", "Status"),
        ("Your Desktop", "Desktop Anda"),
        ("desk_tip", "Desktop Anda dapat diakses dengan ID dan kata sandi ini."),
        ("Password", "Kata sandi"),
        ("Ready", "Siap"),
        ("Established", "Didirikan"),
        ("connecting_status", "Menghubungkan ke jaringan RustDesk..."),
        ("Enable Service", "Aktifkan Layanan"),
        ("Start Service", "Mulai Layanan"),
        ("Service is running", "Layanan berjalan"),
        ("Service is not running", "Layanan tidak berjalan"),
        ("not_ready_status", "Belum siap. Silakan periksa koneksi Anda"),
        ("Control Remote Desktop", "Kontrol Remote Desktop"),
        ("Transfer File", "File Transfer"),
        ("Connect", "Hubungkan"),
        ("Recent Sessions", "Sesi Terkini"),
        ("Address Book", "Buku Alamat"),
        ("Confirmation", "Konfirmasi"),
        ("TCP Tunneling", "TCP Tunneling"),
        ("Remove", "Hapus"),
        ("Refresh random password", "Perbarui kata sandi acak"),
        ("Set your own password", "Tetapkan kata sandi Anda"),
        ("Enable Keyboard/Mouse", "Aktifkan Keyboard/Mouse"),
        ("Enable Clipboard", "Aktifkan Papan Klip"),
        ("Enable File Transfer", "Aktifkan Transfer File"),
        ("Enable TCP Tunneling", "Aktifkan TCP Tunneling"),
        ("IP Whitelisting", "Daftar IP yang diizinkan"),
        ("ID/Relay Server", "ID/Relay Server"),
        ("Import Server Config", "Impor Konfigurasi Server"),
        ("Export Server Config", "Ekspor Konfigurasi Server"),
        ("Import server configuration successfully", "Impor konfigurasi server berhasil"),
        ("Export server configuration successfully", "Ekspor konfigurasi server berhasil"),
        ("Invalid server configuration", "Konfigurasi server tidak valid"),
        ("Clipboard is empty", "Papan klip kosong"),
        ("Stop service", "Hentikan Layanan"),
        ("Change ID", "Ubah ID"),
        ("Your new ID", "ID baru anda"),
        ("length %min% to %max%", "panjang %min% s/d %max%"),
        ("starts with a letter", "Dimulai dengan huruf"),
        ("allowed characters", "Karakter yang dapat digunakan"),
        ("id_change_tip", "Hanya karakter a-z, A-Z, 0-9 dan _ (underscore) yang diperbolehkan. Huruf pertama harus a-z, A-Z. Panjang antara 6 dan 16."),
        ("Website", "Situs Web"),
        ("About", "Tentang"),
        ("Slogan_tip", "Dibuat dengan penuh kasih sayang dalam dunia yang penuh kekacauan ini"),
        ("Privacy Statement", "Pernyataan Privasi"),
        ("Mute", "Bisukan"),
        ("Build Date", "Tanggal Build"),
        ("Version", "Versi"),
        ("Home", ""),
        ("Audio Input", "Input Audio"),
        ("Enhancements", "Peningkatan"),
        ("Hardware Codec", "Codec Perangkat Keras"),
        ("Adaptive bitrate", "Kecepatan Bitrate Adaptif"),
        ("ID Server", "Server ID"),
        ("Relay Server", "Server Relay"),
        ("API Server", "Server API"),
        ("invalid_http", "harus dimulai dengan http:// atau https://"),
        ("Invalid IP", "IP tidak valid"),
        ("Invalid format", "Format tidak valid"),
        ("server_not_support", "Belum didukung oleh server"),
        ("Not available", "Tidak tersedia"),
        ("Too frequent", "Terlalu sering"),
        ("Cancel", "Batal"),
        ("Skip", "Lanjutkan"),
        ("Close", "Tutup"),
        ("Retry", "Coba lagi"),
        ("OK", "Oke"),
        ("Password Required", "Kata sandi dibutuhkan"),
        ("Please enter your password", "Silahkan masukkan kata sandi anda"),
        ("Remember password", "Ingat kata sandi"),
        ("Wrong Password", "Kata sandi Salah"),
        ("Do you want to enter again?", "Apakah anda ingin masuk lagi?"),
        ("Connection Error", "Kesalahan koneksi"),
        ("Error", "Kesalahan"),
        ("Reset by the peer", "Direset oleh rekan"),
        ("Connecting...", "Menghubungkan..."),
        ("Connection in progress. Please wait.", "Koneksi sedang berlangsung. Mohon tunggu."),
        ("Please try 1 minute later", "Silahkan coba 1 menit lagi"),
        ("Login Error", "Kesalahan Login"),
        ("Successful", "Berhasil"),
        ("Connected, waiting for image...", "Terhubung, menunggu gambar..."),
        ("Name", "Nama"),
        ("Type", "Tipe"),
        ("Modified", "Diperbarui"),
        ("Size", "Ukuran"),
        ("Show Hidden Files", "Tampilkan File Tersembunyi"),
        ("Receive", "Menerima"),
        ("Send", "Kirim"),
        ("Refresh File", "Segarkan File"),
        ("Local", "Lokal"),
        ("Remote", "Remote"),
        ("Remote Computer", "Remote Komputer"),
        ("Local Computer", "Lokal Komputer"),
        ("Confirm Delete", "Konfirmasi Hapus"),
        ("Delete", "Hapus"),
        ("Properties", "Properti"),
        ("Multi Select", "Pilih Beberapa"),
        ("Select All", "Pilih Semua"),
        ("Unselect All", "Batalkan Pilihan Semua"),
        ("Empty Directory", "Folder Kosong"),
        ("Not an empty directory", "Folder tidak kosong"),
        ("Are you sure you want to delete this file?", "Apakah anda yakin untuk menghapus file ini?"),
        ("Are you sure you want to delete this empty directory?", "Apakah anda yakin untuk menghapus folder ini?"),
        ("Are you sure you want to delete the file of this directory?", "Apakah anda yakin untuk menghapus file dan folder ini?"),
        ("Do this for all conflicts", "Lakukan untuk semua konflik"),
        ("This is irreversible!", "Ini tidak dapat diubah!"),
        ("Deleting", "Menghapus"),
        ("files", "file"),
        ("Waiting", "Menunggu"),
        ("Finished", "Selesai"),
        ("Speed", "Kecepatan"),
        ("Custom Image Quality", "Sesuaikan Kualitas Gambar"),
        ("Privacy mode", "Mode Privasi"),
        ("Block user input", "Blokir input pengguna"),
        ("Unblock user input", "Jangan blokir input pengguna"),
        ("Adjust Window", "Sesuaikan Jendela"),
        ("Original", "Asli"),
        ("Shrink", "Susutkan"),
        ("Stretch", "Regangkan"),
        ("Scrollbar", "Scrollbar"),
        ("ScrollAuto", "Scroll Otomatis"),
        ("Good image quality", "Kualitas Gambar Baik"),
        ("Balanced", "Seimbang"),
        ("Optimize reaction time", "Optimalkan waktu reaksi"),
        ("Custom", "Kustom"),
        ("Show remote cursor", "Tampilkan kursor remote"),
        ("Show quality monitor", "Tampilkan kualitas monitor"),
        ("Disable clipboard", "Matikan papan klip"),
        ("Lock after session end", "Kunci setelah sesi berakhir"),
        ("Insert", "Menyisipkan"),
        ("Insert Lock", "Masukkan Kunci"),
        ("Refresh", "Segarkan"),
        ("ID does not exist", "ID tidak ada"),
        ("Failed to connect to rendezvous server", "Gagal menghubungkan ke rendezvous server"),
        ("Please try later", "Silahkan coba lagi nanti"),
        ("Remote desktop is offline", "Remote desktop offline"),
        ("Key mismatch", "Ketidakcocokan kunci"),
        ("Timeout", "Waktu habis"),
        ("Failed to connect to relay server", "Gagal terkoneksi ke relay server"),
        ("Failed to connect via rendezvous server", "Gagal terkoneksi via rendezvous server"),
        ("Failed to connect via relay server", "Gagal terkoneksi via relay server"),
        ("Failed to make direct connection to remote desktop", "Gagal membuat koneksi langsung ke desktop jarak jauh"),
        ("Set Password", "Tetapkan kata sandi"),
        ("OS Password", "Kata Sandi OS"),
        ("install_tip", "Karena UAC, RustDesk tidak dapat bekerja dengan baik sebagai sisi remote dalam beberapa kasus. Untuk menghindari UAC, silakan klik tombol di bawah ini untuk menginstal RustDesk ke sistem."),
        ("Click to upgrade", "Klik untuk upgrade"),
        ("Click to download", "Klik untuk unduh"),
        ("Click to update", "Klik untuk memperbarui"),
        ("Configure", "Konfigurasi"),
        ("config_acc", "Untuk mengontrol Desktop Anda dari jarak jauh, Anda perlu memberikan izin \"Aksesibilitas\" RustDesk."),
        ("config_screen", "Untuk mengakses Desktop Anda dari jarak jauh, Anda perlu memberikan izin \"Perekaman Layar\" RustDesk."),
        ("Installing ...", "Menginstall"),
        ("Install", "Instal"),
        ("Installation", "Instalasi"),
        ("Installation Path", "Direktori Instalasi"),
        ("Create start menu shortcuts", "Buat pintasan start menu"),
        ("Create desktop icon", "Buat icon desktop"),
        ("agreement_tip", "Dengan memulai instalasi, Anda menerima perjanjian lisensi."),
        ("Accept and Install", "Terima dan Install"),
        ("End-user license agreement", "Perjanjian lisensi pengguna"),
        ("Generating ...", "Memproses..."),
        ("Your installation is lower version.", "Instalasi Anda adalah versi yang lebih rendah."),
        ("not_close_tcp_tip", "Jangan tutup jendela ini saat menggunakan tunnel"),
        ("Listening ...", "Menghubungkan..."),
        ("Remote Host", "Host Remote"),
        ("Remote Port", "Port Remote"),
        ("Action", "Aksi"),
        ("Add", "Tambah"),
        ("Local Port", "Port Lokal"),
        ("Local Address", "Alamat lokal"),
        ("Change Local Port", "Ubah Port Lokal"),
        ("setup_server_tip", "Sudah siap, Untuk mendapatkan koneksi yang lebih baik, disarankan untuk menginstal di server anda sendiri"),
        ("Too short, at least 6 characters.", "Terlalu pendek, setidaknya 6 karekter."),
        ("The confirmation is not identical.", "Konfirmasi tidak identik."),
        ("Permissions", "Izin"),
        ("Accept", "Terima"),
        ("Dismiss", "Hentikan"),
        ("Disconnect", "Terputus"),
        ("Allow using keyboard and mouse", "Izinkan menggunakan keyboard dan mouse"),
        ("Allow using clipboard", "Izinkan menggunakan papan klip"),
        ("Allow hearing sound", "Izinkan mendengarkan suara"),
        ("Allow file copy and paste", "Izinkan salin dan tempel file"),
        ("Connected", "Terhubung"),
        ("Direct and encrypted connection", "Koneksi langsung dan terenkripsi"),
        ("Relayed and encrypted connection", "Koneksi relay dan terenkripsi"),
        ("Direct and unencrypted connection", "Koneksi langsung dan tanpa enkripsi"),
        ("Relayed and unencrypted connection", "Koneksi relay dan tanpa enkripsi"),
        ("Enter Remote ID", "Masukkan ID Remote"),
        ("Enter your password", "Masukkan kata sandi anda"),
        ("Logging in...", "Masuk..."),
        ("Enable RDP session sharing", "Aktifkan berbagi sesi RDP"),
        ("Auto Login", "Login Otomatis (Hanya berlaku jika Anda mengatur \"Kunci setelah sesi berakhir\")"),
        ("Enable Direct IP Access", "Aktifkan Akses IP Langsung"),
        ("Rename", "Ubah nama"),
        ("Space", "Spasi"),
        ("Create Desktop Shortcut", "Buat Pintasan Desktop"),
        ("Change Path", "Ubah Direktori"),
        ("Create Folder", "Buat Folder"),
        ("Please enter the folder name", "Silahkan masukkan nama folder"),
        ("Fix it", "Perbaiki"),
        ("Warning", "Peringatan"),
        ("Login screen using Wayland is not supported", "Layar masuk menggunakan Wayland tidak didukung"),
        ("Reboot required", "Diperlukan boot ulang"),
        ("Unsupported display server", "Server tampilan tidak didukung "),
        ("x11 expected", "Diperlukan x11"),
        ("Port", "Port"),
        ("Settings", "Pengaturan"),
        ("Username", "Nama pengguna"),
        ("Invalid port", "Kesalahan port"),
        ("Closed manually by the peer", "Ditutup secara manual oleh rekan"),
        ("Enable remote configuration modification", "Aktifkan modifikasi konfigurasi remotE"),
        ("Run without install", "Jalankan tanpa menginstal"),
        ("Connect via relay", "Sambungkan via relay"),
        ("Always connect via relay", "Selalu terhubung melalui relay"),
        ("whitelist_tip", "Hanya IP yang diizikan dapat mengakses"),
        ("Login", "Masuk"),
        ("Verify", "Verifikasi"),
        ("Remember me", "Ingatkan saya"),
        ("Trust this device", "Izinkan perangkat ini"),
        ("Verification code", "Kode verifikasi"),
        ("verification_tip", "Kode verifikasi sudah dikirim ke email yang terdaftar, masukkan kode verifikasi untuk melanjutkan."),
        ("Logout", "Keluar"),
        ("Tags", "Tag"),
        ("Search ID", "Cari ID"),
        ("whitelist_sep", "Dipisahkan dengan koma, titik koma, spasi, atau baris baru"),
        ("Add ID", "Tambah ID"),
        ("Add Tag", "Tambah Tag"),
        ("Unselect all tags", "Batalkan pilihan semua tag"),
        ("Network error", "Kesalahan Jaringan"),
        ("Username missed", "Nama pengguna tidak sesuai"),
        ("Password missed", "Kata sandi tidak sesuai"),
        ("Wrong credentials", "Nama pengguna atau kata sandi salah"),
        ("The verification code is incorrect or has expired", "Kode verifikasi salah atau sudah kadaluarsa"),
        ("Edit Tag", "Ubah Tag"),
        ("Unremember Password", "Lupakan Kata Sandi"),
        ("Favorites", "Favorit"),
        ("Add to Favorites", "Tambah ke Favorit"),
        ("Remove from Favorites", "Hapus dari favorit"),
        ("Empty", "Kosong"),
        ("Invalid folder name", "Nama folder tidak valid"),
        ("Socks5 Proxy", "Proxy Socks5"),
        ("Hostname", "Hostname"),
        ("Discovered", "Telah ditemukan"),
        ("install_daemon_tip", "Untuk memulai saat boot, Anda perlu menginstal system service."),
        ("Remote ID", "ID Remote"),
        ("Paste", "Tempel"),
        ("Paste here?", "Tempel disini?"),
        ("Are you sure to close the connection?", "Apakah anda yakin akan menutup koneksi?"),
        ("Download new version", "Unduh versi baru"),
        ("Touch mode", "Mode Layar Sentuh"),
        ("Mouse mode", "Mode Mouse"),
        ("One-Finger Tap", "Ketuk Satu Jari"),
        ("Left Mouse", "Mouse Kiri"),
        ("One-Long Tap", "Ketuk Tahan"),
        ("Two-Finger Tap", "Ketuk Dua Jari"),
        ("Right Mouse", "Mouse Kanan"),
        ("One-Finger Move", "Gerakan Satu Jari"),
        ("Double Tap & Move", "Ketuk Dua Kali & Pindah"),
        ("Mouse Drag", "Geser Mouse"),
        ("Three-Finger vertically", "Tiga Jari secara vertikal"),
        ("Mouse Wheel", "Roda mouse"),
        ("Two-Finger Move", "Gerakan Dua Jari"),
        ("Canvas Move", "Gerakan Kanvas"),
        ("Pinch to Zoom", "Cubit untuk Memperbesar"),
        ("Canvas Zoom", "Perbesar Canvas"),
        ("Reset canvas", "Setel Ulang Canvas"),
        ("No permission of file transfer", "Tidak ada izin untuk mengirim file"),
        ("Note", "Catatan"),
        ("Connection", "Koneksi"),
        ("Share Screen", "Bagikan Layar"),
        ("Chat", "Obrolan"),
        ("Total", "Total"),
        ("items", "item"),
        ("Selected", "Dipilih"),
        ("Screen Capture", "Tangkapan Layar"),
        ("Input Control", "Kontrol input"),
        ("Audio Capture", "Rekam Suara"),
        ("File Connection", "Koneksi File"),
        ("Screen Connection", "Koneksi layar"),
        ("Do you accept?", "Apakah anda setuju?"),
        ("Open System Setting", "Buka Pengaturan Sistem"),
        ("How to get Android input permission?", "Bagaimana cara mendapatkan izin input dari Android?"),
        ("android_input_permission_tip1", "Agar perangkat jarak jauh dapat mengontrol perangkat Android Anda melalui mouse atau sentuhan, Anda harus mengizinkan RustDesk untuk menggunakan layanan \"Aksesibilitas\"."),
        ("android_input_permission_tip2", "Silakan buka halaman pengaturan sistem berikutnya, temukan dan masuk ke [Layanan Terinstal], aktifkan layanan [Input RustDesk]."),
        ("android_new_connection_tip", "Permintaan akses remote telah diterima"),
        ("android_service_will_start_tip", "Mengaktifkan \"Tangkapan Layar\" akan memulai secara otomatis, memungkinkan perangkat lain untuk meminta koneksi ke perangkat Anda."),
        ("android_stop_service_tip", "Menutup layanan secara otomatis akan menutup semua koneksi yang dibuat."),
        ("android_version_audio_tip", "Versi Android saat ini tidak mendukung pengambilan audio, harap tingkatkan ke Android 10 atau lebih tinggi."),
        ("android_start_service_tip", "Tap [Mulai Layanan] atau aktifkan izin [Tangkapan Layar] untuk memulai berbagi layar."),
        ("android_permission_may_not_change_tip", "Izin untuk koneksi yang sudah terhubung mungkin tidak dapat diubah secara instan hingga terhubung kembali"),
        ("Account", "Akun"),
        ("Overwrite", "Ganti"),
        ("This file exists, skip or overwrite this file?", "File ini sudah ada, lewati atau ganti file ini?"),
        ("Quit", "Keluar"),
        ("doc_mac_permission", "https://rustdesk.com/docs/en/manual/mac/#enable-permissions"),
        ("Help", "Bantuan"),
        ("Failed", "Gagal"),
        ("Succeeded", "Berhasil"),
        ("Someone turns on privacy mode, exit", "Seseorang mengaktifkan mode privasi, keluar"),
        ("Unsupported", "Tidak didukung"),
        ("Peer denied", "Rekan menolak"),
        ("Please install plugins", "Silakan instal plugin"),
        ("Peer exit", "Rekan keluar"),
        ("Failed to turn off", "Gagal mematikan"),
        ("Turned off", "Dimatikan"),
        ("In privacy mode", "Dalam mode privasi"),
        ("Out privacy mode", "Keluar dari mode privasi"),
        ("Language", "Bahasa"),
        ("Keep RustDesk background service", "Pertahankan RustDesk berjalan pada service background"),
        ("Ignore Battery Optimizations", "Abaikan Pengoptimalan Baterai"),
        ("android_open_battery_optimizations_tip", "Jika anda ingin menonaktifkan fitur ini, buka halam pengaturan, cari dan pilih [Baterai], Uncheck [Tidak dibatasi]"),
        ("Start on Boot", "Mulai saat dihidupkan"),
        ("Start the screen sharing service on boot, requires special permissions", "Mulai layanan berbagi layar saat sistem dinyalakan, memerlukan izin khusus."),
        ("Connection not allowed", "Koneksi tidak dizinkan"),
        ("Legacy mode", "Mode lawas"),
        ("Map mode", "Mode peta"),
        ("Translate mode", "Mode terjemahan"),
        ("Use permanent password", "Gunakan kata sandi permanaen"),
        ("Use both passwords", "Gunakan kedua kata sandi"),
        ("Set permanent password", "Setel kata sandi permanen"),
        ("Enable Remote Restart", "Aktifkan Restart Secara Remote"),
        ("Allow remote restart", "Ijinkan Restart Secara Remote"),
        ("Restart Remote Device", "Restart Perangkat Secara Remote"),
        ("Are you sure you want to restart", "Apakah Anda yakin ingin merestart"),
        ("Restarting Remote Device", "Merestart Perangkat Remote"),
        ("remote_restarting_tip", "Perangkat remote sedang merestart, harap tutup pesan ini dan sambungkan kembali dengan kata sandi permanen setelah beberapa saat."),
        ("Copied", "Disalin"),
        ("Exit Fullscreen", "Keluar dari Layar Penuh"),
        ("Fullscreen", "Layar penuh"),
        ("Mobile Actions", "Tindakan Seluler"),
        ("Select Monitor", "Pilih Monitor"),
        ("Control Actions", "Tindakan Kontrol"),
        ("Display Settings", "Pengaturan tampilan"),
        ("Ratio", "Rasio"),
        ("Image Quality", "Kualitas gambar"),
        ("Scroll Style", "Gaya Scroll"),
        ("Show Toolbar", "Tampilkan Toolbar"),
        ("Hide Toolbar", "Sembunyikan Toolbar"),
        ("Direct Connection", "Koneksi langsung"),
        ("Relay Connection", "Koneksi Relay"),
        ("Secure Connection", "Koneksi aman"),
        ("Insecure Connection", "Koneksi Tidak Aman"),
        ("Scale original", "Skala asli"),
        ("Scale adaptive", "Skala adaptif"),
        ("General", "Umum"),
        ("Security", "Keamanan"),
        ("Theme", "Tema"),
        ("Dark Theme", "Tema Gelap"),
        ("Light Theme", "Tema Terang"),
        ("Dark", "Gelap"),
        ("Light", "Terang"),
        ("Follow System", "Ikuti Sistem"),
        ("Enable hardware codec", "Aktifkan codec perangkat keras"),
        ("Unlock Security Settings", "Buka Keamanan Pengaturan"),
        ("Enable Audio", "Aktifkan Audio"),
        ("Unlock Network Settings", "Buka Keamanan Pengaturan Jaringan"),
        ("Server", "Server"),
        ("Direct IP Access", "Akses IP Langsung"),
        ("Proxy", "Proxy"),
        ("Apply", "Terapkan"),
        ("Disconnect all devices?", "Putuskan sambungan semua perangkat?"),
        ("Clear", "Bersihkan"),
        ("Audio Input Device", "Input Perangkat Audio"),
        ("Use IP Whitelisting", "Gunakan daftar IP yang diizinkan"),
        ("Network", "Jaringan"),
        ("Enable RDP", "Aktifkan RDP"),
        ("Pin Toolbar", "Sematkan Toolbar"),
        ("Unpin Toolbar", "Batal sematkan Toolbar"),
        ("Recording", "Sedang Merekam"),
        ("Directory", "Direktori"),
        ("Automatically record incoming sessions", "Secara otomatis merekam sesi masuk"),
        ("Change", "Ubah"),
        ("Start session recording", "Mulai sesi perekaman"),
        ("Stop session recording", "Hentikan sesi perekaman"),
        ("Enable Recording Session", "Aktifkan Sesi Perekaman"),
        ("Allow recording session", "Izinkan sesi perekaman"),
        ("Enable LAN Discovery", "Aktifkan Penemuan LAN"),
        ("Deny LAN Discovery", "Tolak Penemuan LAN"),
        ("Write a message", "Menulis pesan"),
        ("Prompt", ""),
        ("Please wait for confirmation of UAC...", "Harap tunggu konfirmasi UAC"),
        ("elevated_foreground_window_tip", "Jendela remote desktop ini memerlukan hak akses khusus, jadi anda tidak bisa menggunakan mouse dan keyboard untuk sementara. Anda bisa meminta pihak pengguna yang diremote untuk menyembunyikan jendela ini atau klik tombol elevasi di jendela pengaturan koneksi. Untuk menghindari masalah ini, direkomendasikan untuk menginstall aplikasi secara permanen"),
        ("Disconnected", "Terputus"),
        ("Other", "Lainnya"),
        ("Confirm before closing multiple tabs", "Konfirmasi sebelum menutup banyak tab"),
        ("Keyboard Settings", "Pengaturan Papan Ketik"),
        ("Full Access", "Akses penuh"),
        ("Screen Share", "Berbagi Layar"),
        ("Wayland requires Ubuntu 21.04 or higher version.", "Wayland membutuhkan Ubuntu 21.04 atau versi yang lebih tinggi."),
        ("Wayland requires higher version of linux distro. Please try X11 desktop or change your OS.", "Wayland membutuhkan versi distro linux yang lebih tinggi. Silakan coba desktop X11 atau ubah OS Anda."),
        ("JumpLink", "Tautan Cepat"),
        ("Please Select the screen to be shared(Operate on the peer side).", "Silakan Pilih layar yang akan dibagikan kepada rekan anda."),
        ("Show RustDesk", "Tampilkan RustDesk"),
        ("This PC", "PC ini"),
        ("or", "atau"),
        ("Continue with", "Lanjutkan dengan"),
        ("Elevate", "Elevasi"),
        ("Zoom cursor", "Perbersar Kursor"),
        ("Accept sessions via password", "Izinkan sesi dengan kata sandi"),
        ("Accept sessions via click", "Izinkan sesi dengan klik"),
        ("Accept sessions via both", "Izinkan sesi dengan keduanya"),
        ("Please wait for the remote side to accept your session request...", "Harap tunggu pihak pengguna remote untuk menerima permintaan sesi..."),
        ("One-time Password", "Kata sandi satu kali"),
        ("Use one-time password", "Gunakan kata sandi satu kali"),
        ("One-time password length", "Panjang kata sandi satu kali pakai"),
        ("Request access to your device", "Permintaan akses ke perangkat ini"),
        ("Hide connection management window", "Sembunyikan jendela pengaturan koneksi"),
        ("hide_cm_tip", "Izinkan untuk menyembunyikan hanya jika menerima sesi melalui kata sandi dan menggunakan kata sandi permanen"),
        ("wayland_experiment_tip", "Dukungan Wayland masih dalam tahap percobaan, harap gunakan X11 jika Anda memerlukan akses tanpa pengawasan"),
        ("Right click to select tabs", "Klik kanan untuk memilih tab"),
        ("Skipped", "Dilewati"),
        ("Add to Address Book", "Tambahkan ke Buku Alamat"),
        ("Group", "Grup"),
        ("Search", "Pencarian"),
        ("Closed manually by web console", "Ditutup secara manual dari konsol web."),
        ("Local keyboard type", "Tipe papan ketik"),
        ("Select local keyboard type", "Pilih tipe papan ketik"),
        ("software_render_tip", "Jika anda menggunakan kartu grafis Nvidia pada sistem linux dan jendela windows ditutup secara instan setelah terhung, silahkan ubah ke driver open-source Nouveau, dibutukan untuk merestart aplikasi"),
        ("Always use software rendering", "Selalu gunakan software rendering"),
        ("config_input", "Untuk menggunakan input keyboard remote, anda perlu memberikan izin \"Pemantauan Input\" pada RustDesk"),
        ("config_microphone", "Untuk berbicara secara remote, anda perlu memberikan izin \"Rekam Audio\" pada RustDesk"),
        ("request_elevation_tip", "Anda juga bisa meminta izin elevasi jika ada pihak pengguna remote"),
        ("Wait", "Tunggu"),
        ("Elevation Error", "Kesalahan Elevasi"),
        ("Ask the remote user for authentication", "Minta pihak pengguna remote untuk otentikasi"),
        ("Choose this if the remote account is administrator", "Pilih ini jika akun adalah \"administrator\""),
        ("Transmit the username and password of administrator", "Transmisikan nama pengguna dan kata sandi administrator"),
        ("still_click_uac_tip", "Masih memerlukan persetujuan pihak pengguna remote untuk mengklik OK pada jendela UAC RustDesk yang sedang berjalan"),
        ("Request Elevation", "Permintaan Elevasi"),
        ("wait_accept_uac_tip", "Harap tunggu pihak pengguna remote menerima jendela UAC."),
        ("Elevate successfully", "Elevasi berhasil"),
        ("uppercase", "Huruf besar"),
        ("lowercase", "Huruf kecil"),
        ("digit", "angka"),
        ("special character", "Karakter spesial"),
        ("length>=8", "panjang>=8"),
        ("Weak", "Lemah"),
        ("Medium", "Sedang"),
        ("Strong", "Kuat"),
        ("Switch Sides", "Ganti Posisi"),
        ("Please confirm if you want to share your desktop?", "Harap konfirmasi apakah Anda ingin berbagi layar?"),
        ("Display", "Tampilan"),
        ("Default View Style", "Gaya Tampilan Default"),
        ("Default Scroll Style", "Gaya Scroll Default"),
        ("Default Image Quality", "Kualitas Gambar Default"),
        ("Default Codec", "Codec default"),
        ("Bitrate", "Bitrate"),
        ("FPS", "FPS"),
        ("Auto", "Otomatis"),
        ("Other Default Options", "Opsi Default Lainnya"),
        ("Voice call", "Panggilan suara"),
        ("Text chat", "Obrolan Teks"),
        ("Stop voice call", "Hentikan panggilan suara"),
        ("relay_hint_tip", "Tidak memungkinkan untuk terhubung secara langsung; anda bisa mencoba terhubung via relay. Selain itu, jika ingin menggunakan relay pada percobaan pertama, silahkan tambah akhiran \"/r\" pada ID atau pilih \"Selalu terhubung via relay\" di pilihan sesi terbaru."),
        ("Reconnect", "Menyambungkan ulang"),
        ("Codec", "Codec"),
        ("Resolution", "Resolusi"),
        ("No transfers in progress", "Tidak ada transfer data yang sedang berlangsung"),
        ("Set one-time password length", "Atur panjang kata sandi satu kali pakai"),
        ("install_cert_tip", "Install sertifikat RustDesk"),
        ("confirm_install_cert_tip", "Ini adalah sertifikat pengujian RustDesk, yang dapat dipercaya. Sertifikat ini akan digunakan untuk menginstal driver RustDesk saat diperlukan"),
        ("RDP Settings", "Pengaturan RDP"),
        ("Sort by", "Urutkan berdasarkan"),
        ("New Connection", "Koneksi baru"),
        ("Restore", "Mengembalikan"),
        ("Minimize", "Meminimalkan"),
        ("Maximize", "Memaksimalkan"),
        ("Your Device", "Perangkat anda"),
        ("empty_recent_tip", "Tidak ada sesi terbaru!"),
        ("empty_favorite_tip", "Belum ada rekan favorit?\nTemukan seseorang untuk terhubung dan tambahkan ke favorit!"),
        ("empty_lan_tip", "Sepertinya kami belum menemukan rekan"),
        ("empty_address_book_tip", "Tampaknya saat ini tidak ada rekan yang terdaftar dalam buku alamat Anda"),
        ("eg: admin", ""),
        ("Empty Username", "Nama pengguna kosong"),
        ("Empty Password", "Kata sandi kosong"),
        ("Me", "Saya"),
        ("identical_file_tip", "Data ini identik dengan milik rekan"),
        ("show_monitors_tip", "Tampilkan monitor di toolbar"),
        ("View Mode", "Mode Tampilan"),
        ("login_linux_tip", "Anda harus masuk ke akun remote linux untuk mengaktifkan sesi X desktop"),
        ("verify_rustdesk_password_tip", "Verifikasi Kata Sandi RustDesk"),
        ("remember_account_tip", "Ingat akun ini"),
        ("os_account_desk_tip", "Akun ini digunakan untuk masuk ke sistem operasi remote dan mengaktifkan sesi desktop dalam mode tanpa tampilan (headless)"),
        ("OS Account", "Akun OS"),
        ("another_user_login_title_tip", "Akun ini sedang digunakan"),
        ("another_user_login_text_tip", "Putuskan koneksi diperangkat lain"),
        ("xorg_not_found_title_tip", "Xorg tidak ditemukan"),
        ("xorg_not_found_text_tip", "Silahkan install Xorg"),
        ("no_desktop_title_tip", "Desktop tidak tersedia"),
        ("no_desktop_text_tip", "Silahkan install GNOME Desktop"),
        ("No need to elevate", "Tidak perlu elevasi"),
        ("System Sound", "Suara Sistem"),
        ("Default", "Default"),
        ("New RDP", "RDP Baru"),
        ("Fingerprint", ""),
        ("Copy Fingerprint", ""),
        ("no fingerprints", ""),
        ("Select a peer", "Pilih rekan"),
        ("Select peers", "Pilih rekan-rekan"),
        ("Plugins", "Plugin"),
        ("Uninstall", "Hapus instalasi"),
        ("Update", "Perbarui"),
        ("Enable", "Aktifkan"),
        ("Disable", "Nonaktifkan"),
        ("Options", "Opsi"),
        ("resolution_original_tip", "Resolusi original"),
        ("resolution_fit_local_tip", "Sesuaikan resolusi lokal"),
        ("resolution_custom_tip", "Resolusi kustom"),
        ("Collapse toolbar", ""),
        ("Accept and Elevate", "Terima dan Elevasi"),
        ("accept_and_elevate_btn_tooltip", "Terima koneksi dan elevasi izin UAC"),
        ("clipboard_wait_response_timeout_tip", "Batas waktu habis saat menunggu respons salinan"),
        ("Incoming connection", "Koneksi akan masuk"),
        ("Outgoing connection", "Koneksi akan keluar"),
        ("Exit", "Keluar"),
        ("Open", "Buka"),
        ("logout_tip", "Apakah Anda yakin ingin keluar?"),
        ("Service", "Service"),
        ("Start", "Mulai"),
        ("Stop", "Berhenti"),
        ("exceed_max_devices", "Anda telah mencapai jumlah maksimal perangkat yang dikelola"),
        ("Sync with recent sessions", "Sinkronkan dengan sesi terbaru"),
        ("Sort tags", "Urutkan tag"),
        ("Open connection in new tab", "Buka koneksi di tab baru"),
        ("Move tab to new window", "Pindahkan tab ke jendela baru"),
        ("Can not be empty", "Tidak boleh kosong"),
        ("Already exists", "Sudah ada"),
        ("Change Password", "Ganti kata sandi"),
        ("Refresh Password", "Perbarui Kata Sandi"),
        ("ID", "ID"),
        ("Grid View", "Tampilan Kotak"),
        ("List View", "Tampilan Daftar"),
        ("Select", "Pilih"),
        ("Toggle Tags", "Toggle Tag"),
        ("pull_ab_failed_tip", "Gagal memuat ulang buku alamat"),
        ("push_ab_failed_tip", "Gagal menyinkronkan buku alamat ke server"),
        ("synced_peer_readded_tip", "Perangkat yang terdaftar dalam sesi-sesi terbaru akan di-sinkronkan kembali ke buku alamat."),
        ("Change Color", "Ganti warna"),
        ("Primary Color", "Warna utama"),
        ("HSV Color", "Warna HSV"),
        ("Installation Successful!", "Instalasi berhasil!"),
        ("Installation failed!", "Instalasi gagal!"),
        ("Reverse mouse wheel", "Balikkan arah scroll mouse!"),
<<<<<<< HEAD
        ("{} sessions", "sesi {}"),
        ("scam_title", "Kemungkinan Anda Sedang DITIPU!"),
        ("scam_text1", "Jika Anda sedang berbicara di telepon dengan seseorang yang TIDAK dikenal dan mereka meminta anda untuk menggunakan RustDesk, jangan lanjutkan dan segera tutup panggilan."),
        ("scam_text2", "Kemungkinan besar mereka adalah komplotan penipu yang berusaha mencuri uang atau informasi pribadi anda."),
        ("Don't show again", "Jangan tampilkan lagi"),
        ("I Agree", "Saya setuju"),
        ("Decline", "Tolak"),
        ("Timeout in minutes", "Batasan Waktu dalam Menit"),
        ("auto_disconnect_option_tip", "Secara otomatis akan menutup sesi ketika pengguna tidak beraktivitas"),
        ("Connection failed due to inactivity", "Secara otomatis akan terputus ketik tidak ada aktivitas."),
=======
        ("{} sessions", ""),
        ("scam_title", ""),
        ("scam_text1", ""),
        ("scam_text2", ""),
        ("Don't show again", ""),
        ("I Agree", ""),
        ("Decline", ""),
        ("Timeout in minutes", ""),
        ("auto_disconnect_option_tip", ""),
        ("Connection failed due to inactivity", ""),
        ("Check for software update on startup", ""),
>>>>>>> e8510ddc
    ].iter().cloned().collect();
}<|MERGE_RESOLUTION|>--- conflicted
+++ resolved
@@ -544,7 +544,6 @@
         ("Installation Successful!", "Instalasi berhasil!"),
         ("Installation failed!", "Instalasi gagal!"),
         ("Reverse mouse wheel", "Balikkan arah scroll mouse!"),
-<<<<<<< HEAD
         ("{} sessions", "sesi {}"),
         ("scam_title", "Kemungkinan Anda Sedang DITIPU!"),
         ("scam_text1", "Jika Anda sedang berbicara di telepon dengan seseorang yang TIDAK dikenal dan mereka meminta anda untuk menggunakan RustDesk, jangan lanjutkan dan segera tutup panggilan."),
@@ -555,18 +554,6 @@
         ("Timeout in minutes", "Batasan Waktu dalam Menit"),
         ("auto_disconnect_option_tip", "Secara otomatis akan menutup sesi ketika pengguna tidak beraktivitas"),
         ("Connection failed due to inactivity", "Secara otomatis akan terputus ketik tidak ada aktivitas."),
-=======
-        ("{} sessions", ""),
-        ("scam_title", ""),
-        ("scam_text1", ""),
-        ("scam_text2", ""),
-        ("Don't show again", ""),
-        ("I Agree", ""),
-        ("Decline", ""),
-        ("Timeout in minutes", ""),
-        ("auto_disconnect_option_tip", ""),
-        ("Connection failed due to inactivity", ""),
         ("Check for software update on startup", ""),
->>>>>>> e8510ddc
     ].iter().cloned().collect();
 }