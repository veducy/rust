pub mod compress;
pub mod platform;
pub mod protos;
pub use bytes;
use config::Config;
pub use futures;
pub use protobuf;
pub use protos::message as message_proto;
pub use protos::rendezvous as rendezvous_proto;
use std::{
    fs::File,
    io::{self, BufRead},
    net::{IpAddr, Ipv4Addr, SocketAddr, SocketAddrV4},
    path::Path,
    time::{self, SystemTime, UNIX_EPOCH},
};
pub use tokio;
pub use tokio_util;
pub mod proxy;
pub mod socket_client;
pub mod tcp;
pub mod udp;
pub use env_logger;
pub use log;
pub mod bytes_codec;
#[cfg(feature = "quic")]
pub mod quic;
pub use anyhow::{self, bail};
pub use futures_util;
pub mod config;
pub mod fs;
pub use lazy_static;
#[cfg(not(any(target_os = "android", target_os = "ios")))]
pub use mac_address;
pub use rand;
pub use regex;
pub use sodiumoxide;
pub use tokio_socks;
pub use tokio_socks::IntoTargetAddr;
pub use tokio_socks::TargetAddr;
pub mod password_security;
pub use chrono;
pub use directories_next;
pub use libc;
pub mod keyboard;
#[cfg(not(any(target_os = "android", target_os = "ios")))]
pub use dlopen;
#[cfg(not(any(target_os = "android", target_os = "ios")))]
pub use machine_uid;
pub use serde_derive;
pub use serde_json;
pub use sysinfo;
pub use toml;
pub use uuid;
<<<<<<< HEAD
pub use base64;
=======
pub use thiserror;
>>>>>>> 3b4006b8

#[cfg(feature = "quic")]
pub type Stream = quic::Connection;
#[cfg(not(feature = "quic"))]
pub type Stream = tcp::FramedStream;
pub type SessionID = uuid::Uuid;

#[inline]
pub async fn sleep(sec: f32) {
    tokio::time::sleep(time::Duration::from_secs_f32(sec)).await;
}

#[macro_export]
macro_rules! allow_err {
    ($e:expr) => {
        if let Err(err) = $e {
            log::debug!(
                "{:?}, {}:{}:{}:{}",
                err,
                module_path!(),
                file!(),
                line!(),
                column!()
            );
        } else {
        }
    };

    ($e:expr, $($arg:tt)*) => {
        if let Err(err) = $e {
            log::debug!(
                "{:?}, {}, {}:{}:{}:{}",
                err,
                format_args!($($arg)*),
                module_path!(),
                file!(),
                line!(),
                column!()
            );
        } else {
        }
    };
}

#[inline]
pub fn timeout<T: std::future::Future>(ms: u64, future: T) -> tokio::time::Timeout<T> {
    tokio::time::timeout(std::time::Duration::from_millis(ms), future)
}

pub type ResultType<F, E = anyhow::Error> = anyhow::Result<F, E>;

/// Certain router and firewalls scan the packet and if they
/// find an IP address belonging to their pool that they use to do the NAT mapping/translation, so here we mangle the ip address

pub struct AddrMangle();

#[inline]
pub fn try_into_v4(addr: SocketAddr) -> SocketAddr {
    match addr {
        SocketAddr::V6(v6) if !addr.ip().is_loopback() => {
            if let Some(v4) = v6.ip().to_ipv4() {
                SocketAddr::new(IpAddr::V4(v4), addr.port())
            } else {
                addr
            }
        }
        _ => addr,
    }
}

impl AddrMangle {
    pub fn encode(addr: SocketAddr) -> Vec<u8> {
        // not work with [:1]:<port>
        let addr = try_into_v4(addr);
        match addr {
            SocketAddr::V4(addr_v4) => {
                let tm = (SystemTime::now()
                    .duration_since(UNIX_EPOCH)
                    .unwrap_or(std::time::Duration::ZERO)
                    .as_micros() as u32) as u128;
                let ip = u32::from_le_bytes(addr_v4.ip().octets()) as u128;
                let port = addr.port() as u128;
                let v = ((ip + tm) << 49) | (tm << 17) | (port + (tm & 0xFFFF));
                let bytes = v.to_le_bytes();
                let mut n_padding = 0;
                for i in bytes.iter().rev() {
                    if i == &0u8 {
                        n_padding += 1;
                    } else {
                        break;
                    }
                }
                bytes[..(16 - n_padding)].to_vec()
            }
            SocketAddr::V6(addr_v6) => {
                let mut x = addr_v6.ip().octets().to_vec();
                let port: [u8; 2] = addr_v6.port().to_le_bytes();
                x.push(port[0]);
                x.push(port[1]);
                x
            }
        }
    }

    pub fn decode(bytes: &[u8]) -> SocketAddr {
        use std::convert::TryInto;

        if bytes.len() > 16 {
            if bytes.len() != 18 {
                return Config::get_any_listen_addr(false);
            }
            let tmp: [u8; 2] = bytes[16..].try_into().unwrap_or_default();
            let port = u16::from_le_bytes(tmp);
            let tmp: [u8; 16] = bytes[..16].try_into().unwrap_or_default();
            let ip = std::net::Ipv6Addr::from(tmp);
            return SocketAddr::new(IpAddr::V6(ip), port);
        }
        let mut padded = [0u8; 16];
        padded[..bytes.len()].copy_from_slice(bytes);
        let number = u128::from_le_bytes(padded);
        let tm = (number >> 17) & (u32::max_value() as u128);
        let ip = (((number >> 49) - tm) as u32).to_le_bytes();
        let port = (number & 0xFFFFFF) - (tm & 0xFFFF);
        SocketAddr::V4(SocketAddrV4::new(
            Ipv4Addr::new(ip[0], ip[1], ip[2], ip[3]),
            port as u16,
        ))
    }
}

pub fn get_version_from_url(url: &str) -> String {
    let n = url.chars().count();
    let a = url.chars().rev().position(|x| x == '-');
    if let Some(a) = a {
        let b = url.chars().rev().position(|x| x == '.');
        if let Some(b) = b {
            if a > b {
                if url
                    .chars()
                    .skip(n - b)
                    .collect::<String>()
                    .parse::<i32>()
                    .is_ok()
                {
                    return url.chars().skip(n - a).collect();
                } else {
                    return url.chars().skip(n - a).take(a - b - 1).collect();
                }
            } else {
                return url.chars().skip(n - a).collect();
            }
        }
    }
    "".to_owned()
}

pub fn gen_version() {
    println!("cargo:rerun-if-changed=Cargo.toml");
    use std::io::prelude::*;
    let mut file = File::create("./src/version.rs").unwrap();
    for line in read_lines("Cargo.toml").unwrap().flatten() {
        let ab: Vec<&str> = line.split('=').map(|x| x.trim()).collect();
        if ab.len() == 2 && ab[0] == "version" {
            file.write_all(format!("pub const VERSION: &str = {};\n", ab[1]).as_bytes())
                .ok();
            break;
        }
    }
    // generate build date
    let build_date = format!("{}", chrono::Local::now().format("%Y-%m-%d %H:%M"));
    file.write_all(
        format!("#[allow(dead_code)]\npub const BUILD_DATE: &str = \"{build_date}\";\n").as_bytes(),
    )
    .ok();
    file.sync_all().ok();
}

fn read_lines<P>(filename: P) -> io::Result<io::Lines<io::BufReader<File>>>
where
    P: AsRef<Path>,
{
    let file = File::open(filename)?;
    Ok(io::BufReader::new(file).lines())
}

pub fn is_valid_custom_id(id: &str) -> bool {
    regex::Regex::new(r"^[a-zA-Z]\w{5,15}$")
        .unwrap()
        .is_match(id)
}

// Support 1.1.10-1, the number after - is a patch version.
pub fn get_version_number(v: &str) -> i64 {
    let mut versions = v.split('-');

    let mut n = 0;

    // The first part is the version number.
    // 1.1.10 -> 1001100, 1.2.3 -> 1001030, multiple the last number by 10
    // to leave space for patch version.
    if let Some(v) = versions.next() {
        let mut last = 0;
        for x in v.split('.') {
            last = x.parse::<i64>().unwrap_or(0);
            n = n * 1000 + last;
        }
        n -= last;
        n += last * 10;
    }

    if let Some(v) = versions.next() {
        n += v.parse::<i64>().unwrap_or(0);
    }

    // Ignore the rest

    n
}

pub fn get_modified_time(path: &std::path::Path) -> SystemTime {
    std::fs::metadata(path)
        .map(|m| m.modified().unwrap_or(UNIX_EPOCH))
        .unwrap_or(UNIX_EPOCH)
}

pub fn get_created_time(path: &std::path::Path) -> SystemTime {
    std::fs::metadata(path)
        .map(|m| m.created().unwrap_or(UNIX_EPOCH))
        .unwrap_or(UNIX_EPOCH)
}

pub fn get_exe_time() -> SystemTime {
    std::env::current_exe().map_or(UNIX_EPOCH, |path| {
        let m = get_modified_time(&path);
        let c = get_created_time(&path);
        if m > c {
            m
        } else {
            c
        }
    })
}

pub fn get_uuid() -> Vec<u8> {
    #[cfg(not(any(target_os = "android", target_os = "ios")))]
    if let Ok(id) = machine_uid::get() {
        return id.into();
    }
    Config::get_key_pair().1
}

#[inline]
pub fn get_time() -> i64 {
    std::time::SystemTime::now()
        .duration_since(std::time::UNIX_EPOCH)
        .map(|d| d.as_millis())
        .unwrap_or(0) as _
}

#[inline]
pub fn is_ipv4_str(id: &str) -> bool {
    if let Ok(reg) = regex::Regex::new(
        r"^(?:25[0-5]|2[0-4][0-9]|[01]?[0-9][0-9]?)\.(?:25[0-5]|2[0-4][0-9]|[01]?[0-9][0-9]?)\.(?:25[0-5]|2[0-4][0-9]|[01]?[0-9][0-9]?)\.(?:25[0-5]|2[0-4][0-9]|[01]?[0-9][0-9]?)(:\d+)?$",
    ) {
        reg.is_match(id)
    } else {
        false
    }
}

#[inline]
pub fn is_ipv6_str(id: &str) -> bool {
    if let Ok(reg) = regex::Regex::new(
        r"^((([a-fA-F0-9]{1,4}:{1,2})+[a-fA-F0-9]{1,4})|(\[([a-fA-F0-9]{1,4}:{1,2})+[a-fA-F0-9]{1,4}\]:\d+))$",
    ) {
        reg.is_match(id)
    } else {
        false
    }
}

#[inline]
pub fn is_ip_str(id: &str) -> bool {
    is_ipv4_str(id) || is_ipv6_str(id)
}

#[inline]
pub fn is_domain_port_str(id: &str) -> bool {
    // modified regex for RFC1123 hostname. check https://stackoverflow.com/a/106223 for original version for hostname.
    // according to [TLD List](https://data.iana.org/TLD/tlds-alpha-by-domain.txt) version 2023011700,
    // there is no digits in TLD, and length is 2~63.
    if let Ok(reg) = regex::Regex::new(
        r"(?i)^([a-z0-9]([a-z0-9-]{0,61}[a-z0-9])?\.)+[a-z][a-z-]{0,61}[a-z]:\d{1,5}$",
    ) {
        reg.is_match(id)
    } else {
        false
    }
}

pub fn init_log(_is_async: bool, _name: &str) -> Option<flexi_logger::LoggerHandle> {
    static INIT: std::sync::Once = std::sync::Once::new();
    #[allow(unused_mut)]
    let mut logger_holder: Option<flexi_logger::LoggerHandle> = None;
    INIT.call_once(|| {
        #[cfg(debug_assertions)]
        {
            use env_logger::*;
            init_from_env(Env::default().filter_or(DEFAULT_FILTER_ENV, "info"));
        }
        #[cfg(not(debug_assertions))]
        {
            // https://docs.rs/flexi_logger/latest/flexi_logger/error_info/index.html#write
            // though async logger more efficient, but it also causes more problems, disable it for now
            let mut path = config::Config::log_path();
            #[cfg(target_os = "android")]
            if !config::Config::get_home().exists() {
                return;
            }
            if !_name.is_empty() {
                path.push(_name);
            }
            use flexi_logger::*;
            if let Ok(x) = Logger::try_with_env_or_str("debug") {
                logger_holder = x
                    .log_to_file(FileSpec::default().directory(path))
                    .write_mode(if _is_async {
                        WriteMode::Async
                    } else {
                        WriteMode::Direct
                    })
                    .format(opt_format)
                    .rotate(
                        Criterion::Age(Age::Day),
                        Naming::Timestamps,
                        Cleanup::KeepLogFiles(6),
                    )
                    .start()
                    .ok();
            }
        }
    });
    logger_holder
}

#[cfg(test)]
mod test {
    use super::*;

    #[test]
    fn test_mangle() {
        let addr = SocketAddr::V4(SocketAddrV4::new(Ipv4Addr::new(192, 168, 16, 32), 21116));
        assert_eq!(addr, AddrMangle::decode(&AddrMangle::encode(addr)));

        let addr = "[2001:db8::1]:8080".parse::<SocketAddr>().unwrap();
        assert_eq!(addr, AddrMangle::decode(&AddrMangle::encode(addr)));

        let addr = "[2001:db8:ff::1111]:80".parse::<SocketAddr>().unwrap();
        assert_eq!(addr, AddrMangle::decode(&AddrMangle::encode(addr)));
    }

    #[test]
    fn test_allow_err() {
        allow_err!(Err("test err") as Result<(), &str>);
        allow_err!(
            Err("test err with msg") as Result<(), &str>,
            "prompt {}",
            "failed"
        );
    }

    #[test]
    fn test_ipv6() {
        assert!(is_ipv6_str("1:2:3"));
        assert!(is_ipv6_str("[ab:2:3]:12"));
        assert!(is_ipv6_str("[ABEF:2a:3]:12"));
        assert!(!is_ipv6_str("[ABEG:2a:3]:12"));
        assert!(!is_ipv6_str("1[ab:2:3]:12"));
        assert!(!is_ipv6_str("1.1.1.1"));
        assert!(is_ip_str("1.1.1.1"));
        assert!(!is_ipv6_str("1:2:"));
        assert!(is_ipv6_str("1:2::0"));
        assert!(is_ipv6_str("[1:2::0]:1"));
        assert!(!is_ipv6_str("[1:2::0]:"));
        assert!(!is_ipv6_str("1:2::0]:1"));
    }

    #[test]
    fn test_ipv4() {
        assert!(is_ipv4_str("1.2.3.4"));
        assert!(is_ipv4_str("1.2.3.4:90"));
        assert!(is_ipv4_str("192.168.0.1"));
        assert!(is_ipv4_str("0.0.0.0"));
        assert!(is_ipv4_str("255.255.255.255"));
        assert!(!is_ipv4_str("256.0.0.0"));
        assert!(!is_ipv4_str("256.256.256.256"));
        assert!(!is_ipv4_str("1:2:"));
        assert!(!is_ipv4_str("192.168.0.256"));
        assert!(!is_ipv4_str("192.168.0.1/24"));
        assert!(!is_ipv4_str("192.168.0."));
        assert!(!is_ipv4_str("192.168..1"));
    }

    #[test]
    fn test_hostname_port() {
        assert!(!is_domain_port_str("a:12"));
        assert!(!is_domain_port_str("a.b.c:12"));
        assert!(is_domain_port_str("test.com:12"));
        assert!(is_domain_port_str("test-UPPER.com:12"));
        assert!(is_domain_port_str("some-other.domain.com:12"));
        assert!(!is_domain_port_str("under_score:12"));
        assert!(!is_domain_port_str("a@bc:12"));
        assert!(!is_domain_port_str("1.1.1.1:12"));
        assert!(!is_domain_port_str("1.2.3:12"));
        assert!(!is_domain_port_str("1.2.3.45:12"));
        assert!(!is_domain_port_str("a.b.c:123456"));
        assert!(!is_domain_port_str("---:12"));
        assert!(!is_domain_port_str(".:12"));
        // todo: should we also check for these edge cases?
        // out-of-range port
        assert!(is_domain_port_str("test.com:0"));
        assert!(is_domain_port_str("test.com:98989"));
    }

    #[test]
    fn test_mangle2() {
        let addr = "[::ffff:127.0.0.1]:8080".parse().unwrap();
        let addr_v4 = "127.0.0.1:8080".parse().unwrap();
        assert_eq!(AddrMangle::decode(&AddrMangle::encode(addr)), addr_v4);
        assert_eq!(
            AddrMangle::decode(&AddrMangle::encode("[::127.0.0.1]:8080".parse().unwrap())),
            addr_v4
        );
        assert_eq!(AddrMangle::decode(&AddrMangle::encode(addr_v4)), addr_v4);
        let addr_v6 = "[ef::fe]:8080".parse().unwrap();
        assert_eq!(AddrMangle::decode(&AddrMangle::encode(addr_v6)), addr_v6);
        let addr_v6 = "[::1]:8080".parse().unwrap();
        assert_eq!(AddrMangle::decode(&AddrMangle::encode(addr_v6)), addr_v6);
    }

    #[test]
    fn test_get_version_number() {
        assert_eq!(get_version_number("1.1.10"), 1001100);
        assert_eq!(get_version_number("1.1.10-1"), 1001101);
        assert_eq!(get_version_number("1.1.11-1"), 1001111);
        assert_eq!(get_version_number("1.2.3"), 1002030);
    }
}<|MERGE_RESOLUTION|>--- conflicted
+++ resolved
@@ -52,11 +52,8 @@
 pub use sysinfo;
 pub use toml;
 pub use uuid;
-<<<<<<< HEAD
 pub use base64;
-=======
 pub use thiserror;
->>>>>>> 3b4006b8
 
 #[cfg(feature = "quic")]
 pub type Stream = quic::Connection;
